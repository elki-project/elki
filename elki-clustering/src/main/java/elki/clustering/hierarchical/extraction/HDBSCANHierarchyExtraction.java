/*
 * This file is part of ELKI:
 * Environment for Developing KDD-Applications Supported by Index-Structures
 *
 * Copyright (C) 2019
 * ELKI Development Team
 *
 * This program is free software: you can redistribute it and/or modify
 * it under the terms of the GNU Affero General Public License as published by
 * the Free Software Foundation, either version 3 of the License, or
 * (at your option) any later version.
 *
 * This program is distributed in the hope that it will be useful,
 * but WITHOUT ANY WARRANTY; without even the implied warranty of
 * MERCHANTABILITY or FITNESS FOR A PARTICULAR PURPOSE. See the
 * GNU Affero General Public License for more details.
 *
 * You should have received a copy of the GNU Affero General Public License
 * along with this program. If not, see <http://www.gnu.org/licenses/>.
 */
package elki.clustering.hierarchical.extraction;

import java.util.ArrayList;
import java.util.Collection;

import elki.Algorithm;
import elki.clustering.ClusteringAlgorithm;
import elki.clustering.hierarchical.HierarchicalClusteringAlgorithm;
import elki.clustering.hierarchical.ClusterDensityMergeHistory;
import elki.clustering.hierarchical.ClusterMergeHistory;
import elki.clustering.hierarchical.ClusterPrototypeMergeHistory;
import elki.data.Cluster;
import elki.data.Clustering;
import elki.data.NumberVector;
import elki.data.model.DendrogramModel;
import elki.data.model.PrototypeDendrogramModel;
import elki.data.type.TypeInformation;
import elki.data.type.TypeUtil;
import elki.database.Database;
<<<<<<< HEAD
import elki.database.datastore.*;
import elki.database.ids.*;
import elki.database.relation.Relation;
=======
import elki.database.datastore.DoubleDataStore;
import elki.database.ids.DBIDRef;
import elki.database.ids.DBIDUtil;
import elki.database.ids.DBIDVar;
import elki.database.ids.ModifiableDBIDs;
>>>>>>> 146bcb9f
import elki.logging.Logging;
import elki.logging.progress.FiniteProgress;
import elki.result.Metadata;
import elki.utilities.documentation.Reference;
import elki.utilities.io.FormatUtil;
import elki.utilities.optionhandling.OptionID;
import elki.utilities.optionhandling.Parameterizer;
import elki.utilities.optionhandling.constraints.CommonConstraints;
import elki.utilities.optionhandling.parameterization.Parameterization;
import elki.utilities.optionhandling.parameters.Flag;
import elki.utilities.optionhandling.parameters.IntParameter;
import elki.utilities.optionhandling.parameters.ObjectParameter;

import it.unimi.dsi.fastutil.ints.Int2ObjectMap;
import it.unimi.dsi.fastutil.ints.Int2ObjectOpenHashMap;

/**
 * Extraction of simplified cluster hierarchies, as proposed in HDBSCAN.
 * <p>
 * In contrast to the authors top-down approach, we use a bottom-up approach
 * based on the more efficient pointer representation introduced in SLINK.
 * <p>
 * In particular, it can also be used to extract a hierarchy from a hierarchical
 * agglomerative clustering.
 * <p>
 * Reference:
 * <p>
 * R. J. G. B. Campello, D. Moulavi, J. Sander<br>
 * Density-Based Clustering Based on Hierarchical Density Estimates<br>
 * Pacific-Asia Conf. Advances in Knowledge Discovery and Data Mining (PAKDD)
 * <p>
 * Note: some of the code is rather complex because we delay the creation of
 * one-element clusters to reduce garbage collection overhead.
 *
 * @author Erich Schubert
 * @since 0.7.0
 *
 * @assoc - - - HierarchicalClusteringAlgorithm
 * @assoc - - - PointerHierarchyResult
 */
@Reference(authors = "R. J. G. B. Campello, D. Moulavi, J. Sander", //
    title = "Density-Based Clustering Based on Hierarchical Density Estimates", //
    booktitle = "Pacific-Asia Conf. Advances in Knowledge Discovery and Data Mining (PAKDD)", //
    url = "https://doi.org/10.1007/978-3-642-37456-2_14", //
    bibkey = "DBLP:conf/pakdd/CampelloMS13")
public class HDBSCANHierarchyExtraction implements ClusteringAlgorithm<Clustering<DendrogramModel>> {
  /**
   * Class logger.
   */
  private static final Logging LOG = Logging.getLogger(HDBSCANHierarchyExtraction.class);

  /**
   * Minimum cluster size.
   */
  private int minClSize = 1;

  /**
   * Clustering algorithm to run to obtain the hierarchy.
   */
  private HierarchicalClusteringAlgorithm algorithm;

  /**
   * Return a hierarchical result.
   */
  private boolean hierarchical = true;

  /**
   * Constructor.
   *
   * @param algorithm Algorithm to run
   * @param minClSize Minimum cluster size
   * @param hierarchical Produce a hierarchical result
   */
  public HDBSCANHierarchyExtraction(HierarchicalClusteringAlgorithm algorithm, int minClSize, boolean hierarchical) {
    super();
    this.algorithm = algorithm;
    this.minClSize = minClSize;
    this.hierarchical = hierarchical;
  }

  @Override
  public Clustering<DendrogramModel> autorun(Database database) {
    Relation<? extends NumberVector> relation = database.getRelation(TypeUtil.NUMBER_VECTOR_FIELD);
    return runOther(algorithm.autorun(database), relation);
  }

  /**
   * Process an existing result.
   * 
   * @param merges Existing result in pointer representation.
   * @return Clustering
   */
  public Clustering<DendrogramModel> run(ClusterMergeHistory merges) {
    Clustering<DendrogramModel> result = new Instance(merges).run();
    Metadata.hierarchyOf(result).addChild(merges);
    return result;
  }

  public Clustering<DendrogramModel> runOther(PointerHierarchyResult pointerresult, Relation<? extends NumberVector> relation) {
    Clustering<DendrogramModel> result = new Instance(pointerresult, relation).run();
    Metadata.hierarchyOf(result).addChild(pointerresult);
    return result;
  }

  /**
   * Instance for a single data set.
   * 
   * @author Erich Schubert
   */
  protected class Instance {
    protected Relation<? extends NumberVector> relation;

    /**
     * The hierarchical result to process.
     */
    protected ClusterMergeHistory merges;

    /**
     * Core distances, if available.
     */
    protected DoubleDataStore coredist;

    /**
     * Constructor.
     *
     * @param merges Hierarchical result
     */
    public Instance(ClusterMergeHistory merges) {
      this.merges = merges;
      if(merges instanceof ClusterDensityMergeHistory) {
        this.coredist = ((ClusterDensityMergeHistory) merges).getCoreDistanceStore();
      }
    }

    public Instance(PointerHierarchyResult pointerresult, Relation<? extends NumberVector> relation) {
      this.ids = pointerresult.topologicalSort();
      this.pi = pointerresult.getParentStore();
      this.lambda = pointerresult.getParentDistanceStore();
      this.pointerresult = pointerresult;
      if(pointerresult instanceof PointerDensityHierarchyResult) {
        this.coredist = ((PointerDensityHierarchyResult) pointerresult).getCoreDistanceStore();
      }
      this.relation = relation;
    }

    /**
     * Extract all clusters from the pi-lambda-representation.
     *
     * @return Hierarchical clustering
     */
    public Clustering<DendrogramModel> run() {
      Int2ObjectMap<TempCluster> cluster_map = new Int2ObjectOpenHashMap<>(merges.size() >> 1);
      DBIDVar tmp = DBIDUtil.newVar();
      final int n = merges.size();

<<<<<<< HEAD
      // Sort DBIDs by lambda, to process merges in increasing order.
      ArrayDBIDs order = pointerresult.topologicalSort();

      WritableDataStore<TempCluster> cluster_map = DataStoreUtil.makeStorage(ids, DataStoreFactory.HINT_TEMP, TempCluster.class);

      ArrayModifiableDBIDs noise = DBIDUtil.newArray();
      ArrayList<TempCluster> toplevel = new ArrayList<>();

      WritableDoubleDataStore epsilonMaxCi = DataStoreUtil.makeDoubleStorage(ids, DataStoreFactory.HINT_TEMP | DataStoreFactory.HINT_HOT, -1.);
      WritableDoubleDataStore gloshScores = DataStoreUtil.makeDoubleStorage(ids, DataStoreFactory.HINT_TEMP | DataStoreFactory.HINT_HOT);

//      int size;
//      long matrixSize;
//      size = this.relation.size();
//      matrixSize = this.relation.size();
//      matrixSize *= (matrixSize - 1);
//      matrixSize /= 2;
//      float[] copheneticMatrix = new float[(int) matrixSize];
//      Arrays.fill(copheneticMatrix, -1.f);
//      float[] copheneticMatrixB = new float[(int) matrixSize];
//      Arrays.fill(copheneticMatrixB, -1.f);

      DBIDVar olead = DBIDUtil.newVar(); // Variable for successor.
=======
      FiniteProgress progress = LOG.isVerbose() ? new FiniteProgress("Extracting clusters", merges.numMerges(), LOG) : null;
>>>>>>> 146bcb9f
      // Perform one join at a time, in increasing order
      for(int i = 0, m = merges.numMerges(); i < m; i++) {
        final double dist = merges.getMergeHeight(i); // Join distance
        final int a = merges.getMergeA(i), b = merges.getMergeB(i);
        // Original cluster (may be null):
        TempCluster cclus = cluster_map.remove(a); // Take out
        final double cdist = (coredist != null && a < n) ? coredist.doubleValue(merges.assignVar(a, tmp)) : dist;
        final boolean cSpurious = isSpurious(cclus, cdist <= dist);
        // Other cluster (cluster of successor)
        TempCluster oclus = cluster_map.remove(b);
        final double odist = (coredist != null && b < n) ? coredist.doubleValue(merges.assignVar(b, tmp)) : dist;
        final boolean oSpurious = isSpurious(oclus, odist <= dist);

        final TempCluster nclus; // Resulting cluster.
<<<<<<< HEAD
        if(!oSpurious && !cSpurious) {
//          {
//            ModifiableDBIDs membersOClus = DBIDUtil.newArray();
//            membersOClus.addDBIDs(oclus.members);
//            for(TempCluster child : oclus.children) {
//              collectChildrens(membersOClus, child);
//            }
//
//            ModifiableDBIDs membersCClus = DBIDUtil.newArray();
//            membersCClus.addDBIDs(cclus.members);
//            for(TempCluster child : cclus.children) {
//              collectChildrens(membersCClus, child);
//            }
//
//            double minDist = Double.MAX_VALUE;
//            int i = 0;
//            int[] indices = new int[membersOClus.size() * membersCClus.size()];
//            for(DBIDMIter it = membersOClus.iter(); it.valid(); it.advance()) {
//              for(DBIDMIter innerIt = membersCClus.iter(); innerIt.valid(); innerIt.advance()) {
//                int position = position(it, innerIt, size);
//                copheneticMatrix[position] = (float) dist;
//
//                double distance = EuclideanDistance.STATIC.distance(relation.get(it), relation.get(innerIt));
//                if(distance < minDist) {
//                  minDist = distance;
//                }
//                indices[i++] = position;
//              }
//            }
//            for(int indice : indices) {
//              copheneticMatrixB[indice] = (float) minDist;
//            }
//          }
          // Full merge: both not spurious, new parent.
          cclus = cclus != null ? cclus : new TempCluster(cdist, clead);
          oclus = oclus != null ? oclus : new TempCluster(odist, olead);
          nclus = new TempCluster(dist, oclus, cclus);
          if(epsilonMaxCi.doubleValue(olead) == 0.) { // Singleton cluster.
            gloshScores.put(olead, 0.);
          }
          if(epsilonMaxCi.doubleValue(clead) == 0.) { // Singleton cluster.
            gloshScores.put(clead, 0.);
          }
          epsilonMaxCi.put(olead, //
              epsilonMaxCi.doubleValue(clead) < epsilonMaxCi.doubleValue(olead) ? //
                  epsilonMaxCi.doubleValue(clead) : epsilonMaxCi.doubleValue(olead));
=======
        if(!cSpurious && !oSpurious) {
          // Full merge: both not spurious, new parent.
          assert cclus != null || a < n;
          assert oclus != null || b < n;
          cclus = cclus != null ? cclus : new TempCluster(a, cdist, merges.assignVar(a, tmp));
          oclus = oclus != null ? oclus : new TempCluster(b, odist, merges.assignVar(b, tmp));
          nclus = new TempCluster(i, dist, oclus, cclus);
>>>>>>> 146bcb9f
        }
        else {
          // Prefer recycling a non-spurious cluster (could have children!)
          if(!oSpurious && oclus != null) {
<<<<<<< HEAD
//            {
//              ModifiableDBIDs membersOClus = DBIDUtil.newArray();
//              membersOClus.addDBIDs(oclus.members);
//              for(TempCluster child : oclus.children) {
//                collectChildrens(membersOClus, child);
//              }
//              if(cclus == null) {
//                double minDist = Double.MAX_VALUE;
//                int i = 0;
//                int[] indices = new int[membersOClus.size()];
//                for(DBIDMIter it = membersOClus.iter(); it.valid(); it.advance()) {
//                  int position = position(clead, it, size);
//                  copheneticMatrix[position] = (float) dist;
//
//                  double distance = EuclideanDistance.STATIC.distance(relation.get(it), relation.get(clead));
//                  if(distance < minDist) {
//                    minDist = distance;
//                  }
//                  indices[i++] = position;
//                }
//                for(int indice : indices) {
//                  copheneticMatrixB[indice] = (float) minDist;
//                }
//              }
//              else {
//                double minDist = Double.MAX_VALUE;
//                int i = 0;
//                int[] indices = new int[membersOClus.size() * cclus.members.size()];
//                for(DBIDMIter it = membersOClus.iter(); it.valid(); it.advance()) {
//                  for(DBIDMIter innerIt = cclus.members.iter(); innerIt.valid(); innerIt.advance()) {
//                    int position = position(it, innerIt, size);
//                    copheneticMatrix[position] = (float) dist;
//
//                    double distance = EuclideanDistance.STATIC.distance(relation.get(it), relation.get(innerIt));
//                    if(distance < minDist) {
//                      minDist = distance;
//                    }
//                    indices[i++] = position;
//                  }
//                }
//                for(int indice : indices) {
//                  copheneticMatrixB[indice] = (float) minDist;
//                }
//              }
//            }

            nclus = oclus.grow(dist, cclus, clead);
            if(cclus == null) {
              gloshScores.put(clead, 1. - (epsilonMaxCi.doubleValue(olead) / dist));
            }
          }
          else if(!cSpurious && cclus != null) {
//            {
//              ModifiableDBIDs membersCClus = DBIDUtil.newArray();
//              membersCClus.addDBIDs(cclus.members);
//              for(TempCluster child : cclus.children) {
//                collectChildrens(membersCClus, child);
//              }
//              if(oclus == null) {
//                double minDist = Double.MAX_VALUE;
//                int i = 0;
//                int[] indices = new int[membersCClus.size()];
//                for(DBIDMIter it = membersCClus.iter(); it.valid(); it.advance()) {
//                  int position = position(olead, it, size);
//                  copheneticMatrix[position] = (float) dist;
//
//                  double distance = EuclideanDistance.STATIC.distance(relation.get(it), relation.get(olead));
//                  if(distance < minDist) {
//                    minDist = distance;
//                  }
//                  indices[i++] = position;
//                }
//                for(int indice : indices) {
//                  copheneticMatrixB[indice] = (float) minDist;
//                }
//              }
//              else {
//                double minDist = Double.MAX_VALUE;
//                int i = 0;
//                int[] indices = new int[membersCClus.size() * oclus.members.size()];
//                for(DBIDMIter it = membersCClus.iter(); it.valid(); it.advance()) {
//                  for(DBIDMIter innerIt = oclus.members.iter(); innerIt.valid(); innerIt.advance()) {
//                    int position = position(it, innerIt, size);
//                    copheneticMatrix[position] = (float) dist;
//
//                    double distance = EuclideanDistance.STATIC.distance(relation.get(it), relation.get(innerIt));
//                    if(distance < minDist) {
//                      minDist = distance;
//                    }
//                    indices[i++] = position;
//                  }
//                }
//                for(int indice : indices) {
//                  copheneticMatrixB[indice] = (float) minDist;
//                }
//              }
//            }

            nclus = cclus.grow(dist, oclus, olead);
            if(epsilonMaxCi.doubleValue(olead) == -1.) {
              epsilonMaxCi.put(olead, epsilonMaxCi.doubleValue(clead));
            }

            if(oclus == null) {
              gloshScores.put(olead, 1. - (epsilonMaxCi.doubleValue(olead) / dist));
            }
=======
            nclus = oclus.grow(i, dist, cclus, a < n ? merges.assignVar(a, tmp) : null);
          }
          else if(!cSpurious && cclus != null) {
            nclus = cclus.grow(i, dist, oclus, b < n ? merges.assignVar(b, tmp) : null);
>>>>>>> 146bcb9f
          }
          // Then recycle the existing cluster, but reset
          else if(oclus != null) {
<<<<<<< HEAD
//            {
//              ModifiableDBIDs membersOClus = DBIDUtil.newArray();
//              membersOClus.addDBIDs(oclus.members);
//              for(TempCluster child : oclus.children) {
//                collectChildrens(membersOClus, child);
//              }
//              if(cclus == null) {
//                double minDist = Double.MAX_VALUE;
//                int i = 0;
//                int[] indices = new int[membersOClus.size()];
//                for(DBIDMIter it = membersOClus.iter(); it.valid(); it.advance()) {
//                  int position = position(clead, it, size);
//                  copheneticMatrix[position] = (float) dist;
//
//                  double distance = EuclideanDistance.STATIC.distance(relation.get(it), relation.get(clead));
//                  if(distance < minDist) {
//                    minDist = distance;
//                  }
//                  indices[i++] = position;
//                }
//                for(int indice : indices) {
//                  copheneticMatrixB[indice] = (float) minDist;
//                }
//              }
//              else {
//                double minDist = Double.MAX_VALUE;
//                int i = 0;
//                int[] indices = new int[membersOClus.size() * cclus.members.size()];
//                for(DBIDMIter it = membersOClus.iter(); it.valid(); it.advance()) {
//                  for(DBIDMIter innerIt = cclus.members.iter(); innerIt.valid(); innerIt.advance()) {
//                    int position = position(it, innerIt, size);
//                    copheneticMatrix[position] = (float) dist;
//
//                    double distance = EuclideanDistance.STATIC.distance(relation.get(it), relation.get(innerIt));
//                    if(distance < minDist) {
//                      minDist = distance;
//                    }
//                    indices[i++] = position;
//                  }
//                }
//                for(int indice : indices) {
//                  copheneticMatrixB[indice] = (float) minDist;
//                }
//              }
//            }

            nclus = oclus.grow(dist, cclus, clead).resetAggregate();
            if(cclus == null) {
              gloshScores.put(clead, 1. - (epsilonMaxCi.doubleValue(olead) / dist));
            }
          }
          else if(cclus != null) {
//            {
//              ModifiableDBIDs membersCClus = DBIDUtil.newArray();
//              membersCClus.addDBIDs(cclus.members);
//              for(TempCluster child : cclus.children) {
//                collectChildrens(membersCClus, child);
//              }
//              if(oclus == null) {
//                double minDist = Double.MAX_VALUE;
//                int i = 0;
//                int[] indices = new int[membersCClus.size()];
//                for(DBIDMIter it = membersCClus.iter(); it.valid(); it.advance()) {
//                  int position = position(olead, it, size);
//                  copheneticMatrix[position] = (float) dist;
//
//                  double distance = EuclideanDistance.STATIC.distance(relation.get(it), relation.get(olead));
//                  if(distance < minDist) {
//                    minDist = distance;
//                  }
//                  indices[i++] = position;
//                }
//                for(int indice : indices) {
//                  copheneticMatrixB[indice] = (float) minDist;
//                }
//              }
//            }

            nclus = cclus.grow(dist, oclus, olead).resetAggregate();
            if(epsilonMaxCi.doubleValue(olead) == -1.) {
              epsilonMaxCi.put(olead, epsilonMaxCi.doubleValue(clead));
            }

            if(oclus == null) {
              gloshScores.put(olead, 1. - (epsilonMaxCi.doubleValue(olead) / dist));
              gloshScores.put(olead, 1. - (epsilonMaxCi.doubleValue(olead) / dist));
            }
          }
          // Last option: a new 2-element cluster.
          else {
//            {
//              int position = position(clead, olead, size);
////              copheneticMatrix[position] = (float) dist;
//
//              copheneticMatrixB[position] = (float) EuclideanDistance.STATIC.distance(relation.get(clead), relation.get(olead));
//            }

            nclus = new TempCluster(dist, clead, olead);
            gloshScores.put(clead, 0.);
            gloshScores.put(olead, 0.);

            epsilonMaxCi.put(olead, dist);
=======
            nclus = oclus.grow(i, dist, cclus, a < n ? merges.assignVar(a, tmp) : null).resetAggregate();
          }
          else if(cclus != null) {
            nclus = cclus.grow(i, dist, oclus, b < n ? merges.assignVar(b, tmp) : null).resetAggregate();
          }
          else { // new 2-element cluster, but which may still be spurious
            assert a < n && b < n;
            nclus = new TempCluster(i, dist, merges.assignVar(a, tmp));
            nclus.members.add(merges.assignVar(b, tmp));
>>>>>>> 146bcb9f
          }
        }
        assert nclus != null;
        cluster_map.put(i + n, nclus);
        LOG.incrementProcessed(progress);
      }
      LOG.ensureCompleted(progress);

      // Build final dendrogram:
      final Clustering<DendrogramModel> dendrogram = new Clustering<>();
      Metadata.of(dendrogram).setLongName("Hierarchical Clustering");
      for(TempCluster clus : cluster_map.values()) {
        finalizeCluster(clus, dendrogram, null, false);
      }

//      {
//        computeCCC(copheneticMatrix, copheneticMatrixB);
//      }

      // Store GLOSH scores
      Metadata.hierarchyOf(dendrogram).addChild(gloshScores);

      return dendrogram;
    }

//    private void collectChildrens(ModifiableDBIDs members, TempCluster cur) {
//      members.addDBIDs(cur.members);
//      for(TempCluster child : cur.children) {
//        collectChildrens(members, child);
//      }
//    }

//    private int position(DBIDRef a, DBIDRef b, int size) {
//      long i, j;
//      if(DBIDUtil.compare(a, b) < 0) {
//        i = DBIDUtil.asInteger(a);
//        j = DBIDUtil.asInteger(b);
//      }
//      else {
//        i = DBIDUtil.asInteger(b);
//        j = DBIDUtil.asInteger(a);
//      }
//      j = j - i;
//      i -= 1;
//      i = (i * (size - 1)) - (i * (i - 1) / 2);
//      i += j;
//      return (int) (i - 1); // zero-based
//    }

//    private void computeCCC(float[] copheneticMatrix, float[] copheneticMatrixB) {
//      int size;
//      long matrixSize;
//      size = this.relation.size();
//      matrixSize = this.relation.size();
//      matrixSize *= (matrixSize - 1);
//      matrixSize /= 2;
//
//      double[] distanceMatrix = new double[(int) matrixSize];
//      DBIDArrayIter iter = DBIDUtil.newArray(relation.getDBIDs()).iter();
//      DBIDArrayIter innerIter = DBIDUtil.newArray(relation.getDBIDs()).iter();
//      int position = 0;
//      for(; iter.getOffset() < size - 1; iter.advance()) {
//        NumberVector first = relation.get(iter);
//        for(innerIter.seek(iter.getOffset() + 1); innerIter.valid(); innerIter.advance()) {
//          NumberVector second = relation.get(innerIter);
//          distanceMatrix[position++] = EuclideanDistance.STATIC.distance(first, second);
//        }
//      }
//      PearsonCorrelation corr = new PearsonCorrelation();
//      for(int i = 0; i < matrixSize; i++) {
//        corr.put(distanceMatrix[i], copheneticMatrix[i]);
//      }
//      double r = corr.getCorrelation();
//      System.out.println("cophenetic correlation coefficient: " + r + ", p-value: " + 2 * BetaDistribution.cdf((0.5 * (1 - FastMath.abs(r))), (matrixSize / 2 - 1), (matrixSize / 2 - 1)));
////      corr.reset();
////      for(int i = 0; i < matrixSize; i++) {
////        corr.put(distanceMatrix[i], copheneticMatrixB[i]);
////      }
////      r = corr.getCorrelation();
////      System.out.println("cophenetic correlation coefficient - minimum distance: " + r + ", p-value: " + 2 * BetaDistribution.cdf((0.5 * (1 - FastMath.abs(r))), (matrixSize / 2 - 1), (matrixSize / 2 - 1)));
//    }

    /**
     * Spurious, also for non-materialized clusters.
     *
     * @param clus Cluster, may be {@code null} for 1-element clusters.
     * @param isCore Core property
     * @return {@code true} if spurious.
     */
    private boolean isSpurious(TempCluster clus, boolean isCore) {
      return clus != null ? clus.isSpurious(minClSize) : (minClSize > 1 || !isCore);
    }

    /**
     * Make the cluster for the given object
     *
     * @param temp Current temporary cluster
     * @param clustering Parent clustering
     * @param parent Parent cluster (for hierarchical output)
     * @param flatten Flag to flatten all clusters below.
     */
    private void finalizeCluster(TempCluster temp, Clustering<DendrogramModel> clustering, Cluster<DendrogramModel> parent, boolean flatten) {
      final String name = "C_" + FormatUtil.NF6.format(temp.dist);
      DendrogramModel model;
      if(temp.members != null && !temp.members.isEmpty() && merges instanceof ClusterPrototypeMergeHistory) {
        model = new PrototypeDendrogramModel(temp.dist, ((ClusterPrototypeMergeHistory) merges).prototype(temp.seq));
      }
      else {
        model = new DendrogramModel(temp.dist);
      }
      Cluster<DendrogramModel> clus = new Cluster<>(name, temp.members, model);
      if(hierarchical && parent != null) { // Hierarchical output
        clustering.addChildCluster(parent, clus);
      }
      else {
        clustering.addToplevelCluster(clus);
      }
      collectChildren(temp, clustering, temp, clus, flatten);
      temp.members = null;
      temp.children = null;
    }

    /**
     * Recursive flattening of clusters.
     *
     * @param clustering Output clustering
     * @param cur Current temporary cluster
     * @param clus Output cluster
     * @param flatten Flag to indicate everything below should be flattened.
     */
    private void collectChildren(TempCluster temp, Clustering<DendrogramModel> clustering, TempCluster cur, Cluster<DendrogramModel> clus, boolean flatten) {
      for(TempCluster child : cur.children) {
        if(flatten || child.totalStability() < 0) {
          temp.members.addDBIDs(child.members);
          collectChildren(temp, clustering, child, clus, flatten);
        }
        else {
          finalizeCluster(child, clustering, clus, true);
        }
      }
    }
  }

  /**
   * Temporary cluster.
   *
   * @author Erich Schubert
   */
  private static class TempCluster {
    /**
     * Merge id of the cluster for prototype identification.
     */
    protected int seq;

    /**
     * New ids, not yet in child clusters.
     */
    protected ModifiableDBIDs members = DBIDUtil.newArray();

    /**
     * Current height.
     */
    protected double dist = 0.;

    /**
     * Mass aggregate.
     */
    protected double aggregate = 0.;

    /**
     * Number of objects in children.
     */
    protected int childrenTotal = 0;

    /**
     * (Finished) child clusters
     */
    protected Collection<TempCluster> children = new ArrayList<>();

    /**
     * Constructor.
     *
     * @param seq Cluster generation sequence
     * @param dist Distance
     * @param a Object reference
     */
    public TempCluster(int seq, double dist, DBIDRef a) {
      this.seq = seq;
      this.dist = dist;
      this.members.add(a);
      this.aggregate = 1. / dist;
    }

    /**
     * Cluster containing two existing clusters.
     *
     * @param seq Cluster generation sequence
     * @param dist Distance
     * @param a First cluster
     * @param b Second cluster
     */
    public TempCluster(int seq, double dist, TempCluster a, TempCluster b) {
      this.seq = seq;
      this.dist = dist;
      this.children.add(a);
      this.children.add(b);
      this.childrenTotal = a.totalElements() + b.totalElements();
      this.aggregate = this.childrenTotal / dist;
    }

    /**
     * Join the contents of another cluster.
     *
     * @param seq Cluster generation sequence
     * @param dist Join distance
     * @param other Other cluster (may be {@code null})
     * @param id Cluster lead, for 1-element clusters.
     * @return {@code this}
     */
    public TempCluster grow(int seq, double dist, TempCluster other, DBIDRef id) {
      this.seq = seq;
      this.dist = dist;
      if(other == null) {
        this.members.add(id);
        this.aggregate += 1. / dist;
      }
      else {
        assert (other.children.isEmpty());
        this.members.addDBIDs(other.members);
        this.aggregate += other.members.size() / dist;
        other.members = null; // Invalidate
        other.children = null; // Invalidate
      }
      return this;
    }

    /**
     * Reset the aggregate (for spurious clusters).
     *
     * @return {@code this}
     */
    public TempCluster resetAggregate() {
      aggregate = totalElements() / dist;
      return this;
    }

    /**
     * Total number of elements in this subtree.
     *
     * @return Total
     */
    public int totalElements() {
      return childrenTotal + members.size();
    }

    /**
     * Excess of mass measure.
     *
     * @return Excess of mass
     */
    public double excessOfMass() {
      return aggregate - totalElements() / dist;
    }

    /**
     * Excess of mass measure.
     *
     * @return Excess of mass
     */
    public double totalStability() {
      double stability = excessOfMass();
      double cstab = 0.;
      for(TempCluster child : children) {
        cstab += Math.abs(child.totalStability());
      }
      return stability > cstab ? stability : -cstab;
    }

    /**
     * Test if a cluster is spurious.
     *
     * @param minClSize Minimum cluster size
     * @return {@code true} if spurious
     */
    public boolean isSpurious(int minClSize) {
      return children.isEmpty() && members.size() < minClSize;
    }
  }

  @Override
  public TypeInformation[] getInputTypeRestriction() {
    return algorithm.getInputTypeRestriction();
  }

  /**
   * Parameterization class.
   *
   * @author Erich Schubert
   */
  public static class Par implements Parameterizer {
    /**
     * The minimum size of clusters to extract.
     */
    public static final OptionID MINCLUSTERSIZE_ID = new OptionID("hdbscan.minclsize", "The minimum cluster size.");

    /**
     * Produce a hierarchical result.
     */
    public static final OptionID HIERARCHICAL_ID = new OptionID("hdbscan.hierarchical", "Produce a hierarchical output.");

    /**
     * Minimum cluster size.
     */
    int minClSize = 1;

    /**
     * The hierarchical clustering algorithm to run.
     */
    HierarchicalClusteringAlgorithm algorithm;

    /**
     * Return a hierarchical result.
     */
    boolean hierarchical = true;

    @Override
    public void configure(Parameterization config) {
      new ObjectParameter<HierarchicalClusteringAlgorithm>(Algorithm.Utils.ALGORITHM_ID, HierarchicalClusteringAlgorithm.class) //
          .grab(config, x -> algorithm = x);
      new IntParameter(MINCLUSTERSIZE_ID, 1) //
          .addConstraint(CommonConstraints.GREATER_EQUAL_ONE_INT) //
          .grab(config, x -> minClSize = x);
      new Flag(HIERARCHICAL_ID).grab(config, x -> hierarchical = x);
    }

    @Override
    public HDBSCANHierarchyExtraction make() {
      return new HDBSCANHierarchyExtraction(algorithm, minClSize, hierarchical);
    }
  }
}<|MERGE_RESOLUTION|>--- conflicted
+++ resolved
@@ -31,23 +31,15 @@
 import elki.clustering.hierarchical.ClusterPrototypeMergeHistory;
 import elki.data.Cluster;
 import elki.data.Clustering;
-import elki.data.NumberVector;
 import elki.data.model.DendrogramModel;
 import elki.data.model.PrototypeDendrogramModel;
 import elki.data.type.TypeInformation;
-import elki.data.type.TypeUtil;
 import elki.database.Database;
-<<<<<<< HEAD
-import elki.database.datastore.*;
-import elki.database.ids.*;
-import elki.database.relation.Relation;
-=======
 import elki.database.datastore.DoubleDataStore;
 import elki.database.ids.DBIDRef;
 import elki.database.ids.DBIDUtil;
 import elki.database.ids.DBIDVar;
 import elki.database.ids.ModifiableDBIDs;
->>>>>>> 146bcb9f
 import elki.logging.Logging;
 import elki.logging.progress.FiniteProgress;
 import elki.result.Metadata;
@@ -130,8 +122,7 @@
 
   @Override
   public Clustering<DendrogramModel> autorun(Database database) {
-    Relation<? extends NumberVector> relation = database.getRelation(TypeUtil.NUMBER_VECTOR_FIELD);
-    return runOther(algorithm.autorun(database), relation);
+    return run(algorithm.autorun(database));
   }
 
   /**
@@ -146,20 +137,12 @@
     return result;
   }
 
-  public Clustering<DendrogramModel> runOther(PointerHierarchyResult pointerresult, Relation<? extends NumberVector> relation) {
-    Clustering<DendrogramModel> result = new Instance(pointerresult, relation).run();
-    Metadata.hierarchyOf(result).addChild(pointerresult);
-    return result;
-  }
-
   /**
    * Instance for a single data set.
    * 
    * @author Erich Schubert
    */
   protected class Instance {
-    protected Relation<? extends NumberVector> relation;
-
     /**
      * The hierarchical result to process.
      */
@@ -182,17 +165,6 @@
       }
     }
 
-    public Instance(PointerHierarchyResult pointerresult, Relation<? extends NumberVector> relation) {
-      this.ids = pointerresult.topologicalSort();
-      this.pi = pointerresult.getParentStore();
-      this.lambda = pointerresult.getParentDistanceStore();
-      this.pointerresult = pointerresult;
-      if(pointerresult instanceof PointerDensityHierarchyResult) {
-        this.coredist = ((PointerDensityHierarchyResult) pointerresult).getCoreDistanceStore();
-      }
-      this.relation = relation;
-    }
-
     /**
      * Extract all clusters from the pi-lambda-representation.
      *
@@ -203,33 +175,7 @@
       DBIDVar tmp = DBIDUtil.newVar();
       final int n = merges.size();
 
-<<<<<<< HEAD
-      // Sort DBIDs by lambda, to process merges in increasing order.
-      ArrayDBIDs order = pointerresult.topologicalSort();
-
-      WritableDataStore<TempCluster> cluster_map = DataStoreUtil.makeStorage(ids, DataStoreFactory.HINT_TEMP, TempCluster.class);
-
-      ArrayModifiableDBIDs noise = DBIDUtil.newArray();
-      ArrayList<TempCluster> toplevel = new ArrayList<>();
-
-      WritableDoubleDataStore epsilonMaxCi = DataStoreUtil.makeDoubleStorage(ids, DataStoreFactory.HINT_TEMP | DataStoreFactory.HINT_HOT, -1.);
-      WritableDoubleDataStore gloshScores = DataStoreUtil.makeDoubleStorage(ids, DataStoreFactory.HINT_TEMP | DataStoreFactory.HINT_HOT);
-
-//      int size;
-//      long matrixSize;
-//      size = this.relation.size();
-//      matrixSize = this.relation.size();
-//      matrixSize *= (matrixSize - 1);
-//      matrixSize /= 2;
-//      float[] copheneticMatrix = new float[(int) matrixSize];
-//      Arrays.fill(copheneticMatrix, -1.f);
-//      float[] copheneticMatrixB = new float[(int) matrixSize];
-//      Arrays.fill(copheneticMatrixB, -1.f);
-
-      DBIDVar olead = DBIDUtil.newVar(); // Variable for successor.
-=======
       FiniteProgress progress = LOG.isVerbose() ? new FiniteProgress("Extracting clusters", merges.numMerges(), LOG) : null;
->>>>>>> 146bcb9f
       // Perform one join at a time, in increasing order
       for(int i = 0, m = merges.numMerges(); i < m; i++) {
         final double dist = merges.getMergeHeight(i); // Join distance
@@ -244,54 +190,6 @@
         final boolean oSpurious = isSpurious(oclus, odist <= dist);
 
         final TempCluster nclus; // Resulting cluster.
-<<<<<<< HEAD
-        if(!oSpurious && !cSpurious) {
-//          {
-//            ModifiableDBIDs membersOClus = DBIDUtil.newArray();
-//            membersOClus.addDBIDs(oclus.members);
-//            for(TempCluster child : oclus.children) {
-//              collectChildrens(membersOClus, child);
-//            }
-//
-//            ModifiableDBIDs membersCClus = DBIDUtil.newArray();
-//            membersCClus.addDBIDs(cclus.members);
-//            for(TempCluster child : cclus.children) {
-//              collectChildrens(membersCClus, child);
-//            }
-//
-//            double minDist = Double.MAX_VALUE;
-//            int i = 0;
-//            int[] indices = new int[membersOClus.size() * membersCClus.size()];
-//            for(DBIDMIter it = membersOClus.iter(); it.valid(); it.advance()) {
-//              for(DBIDMIter innerIt = membersCClus.iter(); innerIt.valid(); innerIt.advance()) {
-//                int position = position(it, innerIt, size);
-//                copheneticMatrix[position] = (float) dist;
-//
-//                double distance = EuclideanDistance.STATIC.distance(relation.get(it), relation.get(innerIt));
-//                if(distance < minDist) {
-//                  minDist = distance;
-//                }
-//                indices[i++] = position;
-//              }
-//            }
-//            for(int indice : indices) {
-//              copheneticMatrixB[indice] = (float) minDist;
-//            }
-//          }
-          // Full merge: both not spurious, new parent.
-          cclus = cclus != null ? cclus : new TempCluster(cdist, clead);
-          oclus = oclus != null ? oclus : new TempCluster(odist, olead);
-          nclus = new TempCluster(dist, oclus, cclus);
-          if(epsilonMaxCi.doubleValue(olead) == 0.) { // Singleton cluster.
-            gloshScores.put(olead, 0.);
-          }
-          if(epsilonMaxCi.doubleValue(clead) == 0.) { // Singleton cluster.
-            gloshScores.put(clead, 0.);
-          }
-          epsilonMaxCi.put(olead, //
-              epsilonMaxCi.doubleValue(clead) < epsilonMaxCi.doubleValue(olead) ? //
-                  epsilonMaxCi.doubleValue(clead) : epsilonMaxCi.doubleValue(olead));
-=======
         if(!cSpurious && !oSpurious) {
           // Full merge: both not spurious, new parent.
           assert cclus != null || a < n;
@@ -299,231 +197,17 @@
           cclus = cclus != null ? cclus : new TempCluster(a, cdist, merges.assignVar(a, tmp));
           oclus = oclus != null ? oclus : new TempCluster(b, odist, merges.assignVar(b, tmp));
           nclus = new TempCluster(i, dist, oclus, cclus);
->>>>>>> 146bcb9f
         }
         else {
           // Prefer recycling a non-spurious cluster (could have children!)
           if(!oSpurious && oclus != null) {
-<<<<<<< HEAD
-//            {
-//              ModifiableDBIDs membersOClus = DBIDUtil.newArray();
-//              membersOClus.addDBIDs(oclus.members);
-//              for(TempCluster child : oclus.children) {
-//                collectChildrens(membersOClus, child);
-//              }
-//              if(cclus == null) {
-//                double minDist = Double.MAX_VALUE;
-//                int i = 0;
-//                int[] indices = new int[membersOClus.size()];
-//                for(DBIDMIter it = membersOClus.iter(); it.valid(); it.advance()) {
-//                  int position = position(clead, it, size);
-//                  copheneticMatrix[position] = (float) dist;
-//
-//                  double distance = EuclideanDistance.STATIC.distance(relation.get(it), relation.get(clead));
-//                  if(distance < minDist) {
-//                    minDist = distance;
-//                  }
-//                  indices[i++] = position;
-//                }
-//                for(int indice : indices) {
-//                  copheneticMatrixB[indice] = (float) minDist;
-//                }
-//              }
-//              else {
-//                double minDist = Double.MAX_VALUE;
-//                int i = 0;
-//                int[] indices = new int[membersOClus.size() * cclus.members.size()];
-//                for(DBIDMIter it = membersOClus.iter(); it.valid(); it.advance()) {
-//                  for(DBIDMIter innerIt = cclus.members.iter(); innerIt.valid(); innerIt.advance()) {
-//                    int position = position(it, innerIt, size);
-//                    copheneticMatrix[position] = (float) dist;
-//
-//                    double distance = EuclideanDistance.STATIC.distance(relation.get(it), relation.get(innerIt));
-//                    if(distance < minDist) {
-//                      minDist = distance;
-//                    }
-//                    indices[i++] = position;
-//                  }
-//                }
-//                for(int indice : indices) {
-//                  copheneticMatrixB[indice] = (float) minDist;
-//                }
-//              }
-//            }
-
-            nclus = oclus.grow(dist, cclus, clead);
-            if(cclus == null) {
-              gloshScores.put(clead, 1. - (epsilonMaxCi.doubleValue(olead) / dist));
-            }
-          }
-          else if(!cSpurious && cclus != null) {
-//            {
-//              ModifiableDBIDs membersCClus = DBIDUtil.newArray();
-//              membersCClus.addDBIDs(cclus.members);
-//              for(TempCluster child : cclus.children) {
-//                collectChildrens(membersCClus, child);
-//              }
-//              if(oclus == null) {
-//                double minDist = Double.MAX_VALUE;
-//                int i = 0;
-//                int[] indices = new int[membersCClus.size()];
-//                for(DBIDMIter it = membersCClus.iter(); it.valid(); it.advance()) {
-//                  int position = position(olead, it, size);
-//                  copheneticMatrix[position] = (float) dist;
-//
-//                  double distance = EuclideanDistance.STATIC.distance(relation.get(it), relation.get(olead));
-//                  if(distance < minDist) {
-//                    minDist = distance;
-//                  }
-//                  indices[i++] = position;
-//                }
-//                for(int indice : indices) {
-//                  copheneticMatrixB[indice] = (float) minDist;
-//                }
-//              }
-//              else {
-//                double minDist = Double.MAX_VALUE;
-//                int i = 0;
-//                int[] indices = new int[membersCClus.size() * oclus.members.size()];
-//                for(DBIDMIter it = membersCClus.iter(); it.valid(); it.advance()) {
-//                  for(DBIDMIter innerIt = oclus.members.iter(); innerIt.valid(); innerIt.advance()) {
-//                    int position = position(it, innerIt, size);
-//                    copheneticMatrix[position] = (float) dist;
-//
-//                    double distance = EuclideanDistance.STATIC.distance(relation.get(it), relation.get(innerIt));
-//                    if(distance < minDist) {
-//                      minDist = distance;
-//                    }
-//                    indices[i++] = position;
-//                  }
-//                }
-//                for(int indice : indices) {
-//                  copheneticMatrixB[indice] = (float) minDist;
-//                }
-//              }
-//            }
-
-            nclus = cclus.grow(dist, oclus, olead);
-            if(epsilonMaxCi.doubleValue(olead) == -1.) {
-              epsilonMaxCi.put(olead, epsilonMaxCi.doubleValue(clead));
-            }
-
-            if(oclus == null) {
-              gloshScores.put(olead, 1. - (epsilonMaxCi.doubleValue(olead) / dist));
-            }
-=======
             nclus = oclus.grow(i, dist, cclus, a < n ? merges.assignVar(a, tmp) : null);
           }
           else if(!cSpurious && cclus != null) {
             nclus = cclus.grow(i, dist, oclus, b < n ? merges.assignVar(b, tmp) : null);
->>>>>>> 146bcb9f
           }
           // Then recycle the existing cluster, but reset
           else if(oclus != null) {
-<<<<<<< HEAD
-//            {
-//              ModifiableDBIDs membersOClus = DBIDUtil.newArray();
-//              membersOClus.addDBIDs(oclus.members);
-//              for(TempCluster child : oclus.children) {
-//                collectChildrens(membersOClus, child);
-//              }
-//              if(cclus == null) {
-//                double minDist = Double.MAX_VALUE;
-//                int i = 0;
-//                int[] indices = new int[membersOClus.size()];
-//                for(DBIDMIter it = membersOClus.iter(); it.valid(); it.advance()) {
-//                  int position = position(clead, it, size);
-//                  copheneticMatrix[position] = (float) dist;
-//
-//                  double distance = EuclideanDistance.STATIC.distance(relation.get(it), relation.get(clead));
-//                  if(distance < minDist) {
-//                    minDist = distance;
-//                  }
-//                  indices[i++] = position;
-//                }
-//                for(int indice : indices) {
-//                  copheneticMatrixB[indice] = (float) minDist;
-//                }
-//              }
-//              else {
-//                double minDist = Double.MAX_VALUE;
-//                int i = 0;
-//                int[] indices = new int[membersOClus.size() * cclus.members.size()];
-//                for(DBIDMIter it = membersOClus.iter(); it.valid(); it.advance()) {
-//                  for(DBIDMIter innerIt = cclus.members.iter(); innerIt.valid(); innerIt.advance()) {
-//                    int position = position(it, innerIt, size);
-//                    copheneticMatrix[position] = (float) dist;
-//
-//                    double distance = EuclideanDistance.STATIC.distance(relation.get(it), relation.get(innerIt));
-//                    if(distance < minDist) {
-//                      minDist = distance;
-//                    }
-//                    indices[i++] = position;
-//                  }
-//                }
-//                for(int indice : indices) {
-//                  copheneticMatrixB[indice] = (float) minDist;
-//                }
-//              }
-//            }
-
-            nclus = oclus.grow(dist, cclus, clead).resetAggregate();
-            if(cclus == null) {
-              gloshScores.put(clead, 1. - (epsilonMaxCi.doubleValue(olead) / dist));
-            }
-          }
-          else if(cclus != null) {
-//            {
-//              ModifiableDBIDs membersCClus = DBIDUtil.newArray();
-//              membersCClus.addDBIDs(cclus.members);
-//              for(TempCluster child : cclus.children) {
-//                collectChildrens(membersCClus, child);
-//              }
-//              if(oclus == null) {
-//                double minDist = Double.MAX_VALUE;
-//                int i = 0;
-//                int[] indices = new int[membersCClus.size()];
-//                for(DBIDMIter it = membersCClus.iter(); it.valid(); it.advance()) {
-//                  int position = position(olead, it, size);
-//                  copheneticMatrix[position] = (float) dist;
-//
-//                  double distance = EuclideanDistance.STATIC.distance(relation.get(it), relation.get(olead));
-//                  if(distance < minDist) {
-//                    minDist = distance;
-//                  }
-//                  indices[i++] = position;
-//                }
-//                for(int indice : indices) {
-//                  copheneticMatrixB[indice] = (float) minDist;
-//                }
-//              }
-//            }
-
-            nclus = cclus.grow(dist, oclus, olead).resetAggregate();
-            if(epsilonMaxCi.doubleValue(olead) == -1.) {
-              epsilonMaxCi.put(olead, epsilonMaxCi.doubleValue(clead));
-            }
-
-            if(oclus == null) {
-              gloshScores.put(olead, 1. - (epsilonMaxCi.doubleValue(olead) / dist));
-              gloshScores.put(olead, 1. - (epsilonMaxCi.doubleValue(olead) / dist));
-            }
-          }
-          // Last option: a new 2-element cluster.
-          else {
-//            {
-//              int position = position(clead, olead, size);
-////              copheneticMatrix[position] = (float) dist;
-//
-//              copheneticMatrixB[position] = (float) EuclideanDistance.STATIC.distance(relation.get(clead), relation.get(olead));
-//            }
-
-            nclus = new TempCluster(dist, clead, olead);
-            gloshScores.put(clead, 0.);
-            gloshScores.put(olead, 0.);
-
-            epsilonMaxCi.put(olead, dist);
-=======
             nclus = oclus.grow(i, dist, cclus, a < n ? merges.assignVar(a, tmp) : null).resetAggregate();
           }
           else if(cclus != null) {
@@ -533,7 +217,6 @@
             assert a < n && b < n;
             nclus = new TempCluster(i, dist, merges.assignVar(a, tmp));
             nclus.members.add(merges.assignVar(b, tmp));
->>>>>>> 146bcb9f
           }
         }
         assert nclus != null;
@@ -548,73 +231,8 @@
       for(TempCluster clus : cluster_map.values()) {
         finalizeCluster(clus, dendrogram, null, false);
       }
-
-//      {
-//        computeCCC(copheneticMatrix, copheneticMatrixB);
-//      }
-
-      // Store GLOSH scores
-      Metadata.hierarchyOf(dendrogram).addChild(gloshScores);
-
       return dendrogram;
     }
-
-//    private void collectChildrens(ModifiableDBIDs members, TempCluster cur) {
-//      members.addDBIDs(cur.members);
-//      for(TempCluster child : cur.children) {
-//        collectChildrens(members, child);
-//      }
-//    }
-
-//    private int position(DBIDRef a, DBIDRef b, int size) {
-//      long i, j;
-//      if(DBIDUtil.compare(a, b) < 0) {
-//        i = DBIDUtil.asInteger(a);
-//        j = DBIDUtil.asInteger(b);
-//      }
-//      else {
-//        i = DBIDUtil.asInteger(b);
-//        j = DBIDUtil.asInteger(a);
-//      }
-//      j = j - i;
-//      i -= 1;
-//      i = (i * (size - 1)) - (i * (i - 1) / 2);
-//      i += j;
-//      return (int) (i - 1); // zero-based
-//    }
-
-//    private void computeCCC(float[] copheneticMatrix, float[] copheneticMatrixB) {
-//      int size;
-//      long matrixSize;
-//      size = this.relation.size();
-//      matrixSize = this.relation.size();
-//      matrixSize *= (matrixSize - 1);
-//      matrixSize /= 2;
-//
-//      double[] distanceMatrix = new double[(int) matrixSize];
-//      DBIDArrayIter iter = DBIDUtil.newArray(relation.getDBIDs()).iter();
-//      DBIDArrayIter innerIter = DBIDUtil.newArray(relation.getDBIDs()).iter();
-//      int position = 0;
-//      for(; iter.getOffset() < size - 1; iter.advance()) {
-//        NumberVector first = relation.get(iter);
-//        for(innerIter.seek(iter.getOffset() + 1); innerIter.valid(); innerIter.advance()) {
-//          NumberVector second = relation.get(innerIter);
-//          distanceMatrix[position++] = EuclideanDistance.STATIC.distance(first, second);
-//        }
-//      }
-//      PearsonCorrelation corr = new PearsonCorrelation();
-//      for(int i = 0; i < matrixSize; i++) {
-//        corr.put(distanceMatrix[i], copheneticMatrix[i]);
-//      }
-//      double r = corr.getCorrelation();
-//      System.out.println("cophenetic correlation coefficient: " + r + ", p-value: " + 2 * BetaDistribution.cdf((0.5 * (1 - FastMath.abs(r))), (matrixSize / 2 - 1), (matrixSize / 2 - 1)));
-////      corr.reset();
-////      for(int i = 0; i < matrixSize; i++) {
-////        corr.put(distanceMatrix[i], copheneticMatrixB[i]);
-////      }
-////      r = corr.getCorrelation();
-////      System.out.println("cophenetic correlation coefficient - minimum distance: " + r + ", p-value: " + 2 * BetaDistribution.cdf((0.5 * (1 - FastMath.abs(r))), (matrixSize / 2 - 1), (matrixSize / 2 - 1)));
-//    }
 
     /**
      * Spurious, also for non-materialized clusters.
