package de.lmu.ifi.dbs.elki.math.statistics.dependence;

import de.lmu.ifi.dbs.elki.utilities.datastructures.arraylike.NumberArrayAdapter;
import de.lmu.ifi.dbs.elki.utilities.documentation.Reference;
import de.lmu.ifi.dbs.elki.utilities.exceptions.AbortException;
import de.lmu.ifi.dbs.elki.utilities.optionhandling.AbstractParameterizer;
import de.lmu.ifi.dbs.elki.utilities.optionhandling.OptionID;
import de.lmu.ifi.dbs.elki.utilities.optionhandling.constraints.CommonConstraints;
import de.lmu.ifi.dbs.elki.utilities.optionhandling.parameterization.Parameterization;
import de.lmu.ifi.dbs.elki.utilities.optionhandling.parameters.DoubleParameter;
import de.lmu.ifi.dbs.elki.utilities.optionhandling.parameters.IntParameter;
import de.lmu.ifi.dbs.elki.utilities.optionhandling.parameters.RandomParameter;
import de.lmu.ifi.dbs.elki.utilities.random.RandomFactory;
import java.lang.reflect.Array;
import java.util.Random;
import static de.lmu.ifi.dbs.elki.math.statistics.distribution.NormalDistribution.erf;
import de.lmu.ifi.dbs.elki.utils.containers.MwpIndex;

/**
 * Implementation of bivariate Monte Carlo Density Estimation using Mann-Withney U test, known as MWP. See
 * Edouard Fouché & Klemens Böhm<br>
 * Monte Carlo Density Estimation<br>
 * Proc. 2019 ACM Int. Conf. on Scientific and Statistical Database Management (SSDBM 2019)
 *
 * This class extends MCDEDependenceMeasure and implements the Mann-Whitney-U statistical test and an appropriate index structure.
 *
 * @author Alan Mazankiewicz
 * @author Edouard Fouché
 */

@Reference(authors = "Edouard Fouché, Klemens Böhm", //
        title = "Monte Carlo Density Estimation", //
<<<<<<< HEAD
        booktitle = "Proc. 2019 ACM Int. Conf. on Scientific and Statistical Database Management (SSDBM 2019)", // TODO: Check
        url = "https://doi.org/10.1145/3335783.3335795", //
        bibkey = "DBLP:conf/ssdbm/FoucheB19")
=======
        booktitle = "Proceedings of the 31st International Conference on Scientific and Statistical Database Management (SSDBM 2019)",
        url = "http://doi.acm.org/10.1145/3335783.3335795", //
        bibkey = "DBLP:conf/ssdbm/FouchéB19")
>>>>>>> deabe14c

public class McdeMwpDependenceMeasure extends MCDEDependenceMeasure<MwpIndex> {

    /**
     * Constructor
     *
     * @param m Monte-Carlo iterations
     * @param alpha Expected share of instances in slice (under independence)
     * @param beta Share of instances in marginal restriction (reference dimension)
     * @param rnd Random source
     */
    public McdeMwpDependenceMeasure(int m, double alpha, double beta, RandomFactory rnd){
        super(m, alpha, beta, rnd);
    }

    /**
     * Computes Corrected Rank Index as described in Algorithm 1 of reference paper.
     * The notation follows ELKI convention if applicable, else we use the notation from the reference paper.
     *
     * @param adapter ELKI NumberArrayAdapter Subclass
     * @param data One dimensional array containing one dimension of the data
     * @param idx Return value of sortedIndex()
     * @return Array of doubles, 3 subsequent values being assigned to one data instance.
     * Containing sorted (ascending) row numbers, adjusted ranks and tying value corrections
     * as required by MWP test. Example:
     * double[] corrected_ranks = corrected_ranks(...);
     * double l = corrected_rank[0]; double adjusted_rank = corrected_rank[1]; double correction = corrected_rank[2];
     * // correspond to one instance of the original data
     */
    protected <A> MwpIndex[] corrected_ranks(final NumberArrayAdapter<?, A> adapter, final A data, int[] idx){
        final int len = adapter.size(data);
        MwpIndex[] I = (MwpIndex[]) Array.newInstance(MwpIndex.class, len);

        int j = 0; int correction = 0;
        while(j < len){
            int k = j; int t = 1; double adjust = 0.0;

            while((k < len - 1) && (adapter.getDouble(data, idx[k]) == adapter.getDouble(data, idx[k+1]))){
                adjust += k;
                k++; t++;
            }

            if(k > j){
                double adjusted = (adjust + k) / t;
                correction += (t*t*t) - t;

                for(int m = j; m <= k; m++){
                    I[m] = new MwpIndex(idx[m], adjusted, correction);
                }
            }
            else
                I[j] = new MwpIndex(idx[j], j, correction);
            j += t;
        }

        return I;
    }

    /**
     * Efficient implementation of MWP statistical test using appropriate index structure as described in Algorithm 3
     * of reference paper.
     *
     * @param len No of data instances
     * @param slice Return value of randomSlice() created with the index that is not for the reference dimension
<<<<<<< HEAD
     * @param corrected_ranks Index, return value of corrected_ranks() of the reference dimension
     * @return p-value from two-sided Mann-Whitney-U test
     */

    protected double statistical_test(int len, boolean[] slice, MwpIndex[] corrected_ranks){
        final Random random = rnd.getSingleThreadedRandom(); // Note: No "safecut".
=======
     * @param corrected_ranks Index of the reference dimension, return value of corrected_ranks() computed for reference dimension
     * @return p-value from two sided Mann-Whitney-U test
     */

    protected double statistical_test(int len, boolean[] slice, MwpIndex[] corrected_ranks){
        final Random random = rnd.getSingleThreadedRandom();
>>>>>>> deabe14c
        final int start = random.nextInt((int) (len * (1 - this.beta)));
        final int end = start + (int) Math.ceil(len * this.beta);

        double R = 0.0; long n1 = 0;
        for(int j = start; j < end; j++){

            if(slice[corrected_ranks[j].index]){
                R += corrected_ranks[j].adjusted;
                n1++;
            }
        }

        // This is to cancel the offset in case the marginal restriction does not start from 0
        // see "acc - (cutStart * count)" is reference implementation of MWP
        R -= start * n1;

        final int cutLength = end - start;
        if((n1 == 0) || (n1 == cutLength)) return 1;

        final double U = R - ((double)(n1 * (n1 - 1))) / 2;
        final long n2 = cutLength - n1;

        final long two_times_sqrt_max_long = 6074000999L;
        if(n1 + n2 > two_times_sqrt_max_long)
            throw new AbortException("Long type overflowed. Too many objects: Please subsample and try again with smaller data set.");

        final double b_end = corrected_ranks[(end-1)].correction;
        final double b_start = start == 0 ? 0 : corrected_ranks[(start-1)].correction;
        final double correction = (b_end - b_start) / (cutLength * (cutLength -1));
        final double std = Math.sqrt(( ((double) (n1 * n2)) / 12) * (cutLength + 1 - correction));

        if(std == 0) return 0;
        else{
            final double mean = ((double) (n1 * n2)) / 2;
            final double Z = Math.abs((U - mean) / std);
            return erf(Z / Math.sqrt(2)); // Note that this is equivalent to do 1-2*(1-cdf(Z,0,1));
            // erf(Z / Math.sqrt(2)) is the cdf of the half-normal distribution
        }
    }

    /**
     * Parameterization class.
     *
     * @author Alan Mazankiewicz
     * @author Edouard Fouché
     */

    public static class Parameterizer extends AbstractParameterizer {

        /**
         * Parameter that specifies the number of iterations in the Monte-Carlo
         * process of identifying high contrast subspaces.
         */

        public static final OptionID M_ID = new OptionID("McdeMwp.m", "No. of Monte-Carlo iterations.");

        /**
         * Parameter that specifies the size of the slice
         */

        public static final OptionID ALPHA_ID = new OptionID("McdeMwp.alpha", "Expected share of instances in slice (independent dimensions).");

        /**
         * Parameter that specifies the size of the marginal restriction. Note that in the original paper
         * alpha = beta and as such there is no explicit distinction between the parameters.
         */

        public static final OptionID BETA_ID = new OptionID("McdeMwp.beta", "Expected share of instances in marginal restriction (dependent dimensions).");

        /**
         * Parameter that specifies the random seed.
         */

        public static final OptionID SEED_ID = new OptionID("McdeMwp.seed", "The random seed.");

        /**
         * Holds the value of {@link #M_ID}.
         */

        protected int m = 50;

        /**
         * Holds the value of {@link #ALPHA_ID}.
         */

        protected double alpha = 0.5;

        /**
         * Holds the value of {@link #BETA_ID}.
         */

        protected double beta = 0.5;

        /**
         * Random generator.
         */

        protected RandomFactory rnd;

        @Override
        protected void makeOptions(Parameterization config) {
            super.makeOptions(config);

            final IntParameter mP = new IntParameter(M_ID, 50) //
                    .addConstraint(CommonConstraints.GREATER_THAN_ONE_INT);
            if(config.grab(mP)) {
                m = mP.intValue();
            }

            final DoubleParameter alphaP = new DoubleParameter(ALPHA_ID, 0.5) //
                    .addConstraint(CommonConstraints.GREATER_THAN_ZERO_DOUBLE); // actually > 0 and < 1 but no such constrain available
            if(config.grab(alphaP)) {
                alpha = alphaP.doubleValue();
            }

            final DoubleParameter betaP = new DoubleParameter(BETA_ID, 0.5) //
                    .addConstraint(CommonConstraints.GREATER_THAN_ZERO_DOUBLE); // actually > 0 and < 1 but no such constrain available
            if(config.grab(betaP)) {
                beta = betaP.doubleValue();
            }

            final RandomParameter rndP = new RandomParameter(SEED_ID);
            if(config.grab(rndP)) {
                rnd = rndP.getValue();
            }
        }

        @Override
        protected McdeMwpDependenceMeasure makeInstance() { return new McdeMwpDependenceMeasure(m, alpha, beta, rnd); }
    }
}<|MERGE_RESOLUTION|>--- conflicted
+++ resolved
@@ -30,15 +30,9 @@
 
 @Reference(authors = "Edouard Fouché, Klemens Böhm", //
         title = "Monte Carlo Density Estimation", //
-<<<<<<< HEAD
-        booktitle = "Proc. 2019 ACM Int. Conf. on Scientific and Statistical Database Management (SSDBM 2019)", // TODO: Check
+        booktitle = "Proc. 2019 ACM Int. Conf. on Scientific and Statistical Database Management (SSDBM 2019)",
         url = "https://doi.org/10.1145/3335783.3335795", //
         bibkey = "DBLP:conf/ssdbm/FoucheB19")
-=======
-        booktitle = "Proceedings of the 31st International Conference on Scientific and Statistical Database Management (SSDBM 2019)",
-        url = "http://doi.acm.org/10.1145/3335783.3335795", //
-        bibkey = "DBLP:conf/ssdbm/FouchéB19")
->>>>>>> deabe14c
 
 public class McdeMwpDependenceMeasure extends MCDEDependenceMeasure<MwpIndex> {
 
@@ -103,21 +97,11 @@
      *
      * @param len No of data instances
      * @param slice Return value of randomSlice() created with the index that is not for the reference dimension
-<<<<<<< HEAD
-     * @param corrected_ranks Index, return value of corrected_ranks() of the reference dimension
-     * @return p-value from two-sided Mann-Whitney-U test
-     */
-
+     * @param corrected_ranks Index of the reference dimension, return value of corrected_ranks() computed for reference dimension
+     * @return p-value from two sided Mann-Whitney-U test
+     */
     protected double statistical_test(int len, boolean[] slice, MwpIndex[] corrected_ranks){
         final Random random = rnd.getSingleThreadedRandom(); // Note: No "safecut".
-=======
-     * @param corrected_ranks Index of the reference dimension, return value of corrected_ranks() computed for reference dimension
-     * @return p-value from two sided Mann-Whitney-U test
-     */
-
-    protected double statistical_test(int len, boolean[] slice, MwpIndex[] corrected_ranks){
-        final Random random = rnd.getSingleThreadedRandom();
->>>>>>> deabe14c
         final int start = random.nextInt((int) (len * (1 - this.beta)));
         final int end = start + (int) Math.ceil(len * this.beta);
 
@@ -164,57 +148,48 @@
      * @author Alan Mazankiewicz
      * @author Edouard Fouché
      */
-
     public static class Parameterizer extends AbstractParameterizer {
 
         /**
          * Parameter that specifies the number of iterations in the Monte-Carlo
          * process of identifying high contrast subspaces.
          */
-
         public static final OptionID M_ID = new OptionID("McdeMwp.m", "No. of Monte-Carlo iterations.");
 
         /**
          * Parameter that specifies the size of the slice
          */
-
         public static final OptionID ALPHA_ID = new OptionID("McdeMwp.alpha", "Expected share of instances in slice (independent dimensions).");
 
         /**
          * Parameter that specifies the size of the marginal restriction. Note that in the original paper
          * alpha = beta and as such there is no explicit distinction between the parameters.
          */
-
         public static final OptionID BETA_ID = new OptionID("McdeMwp.beta", "Expected share of instances in marginal restriction (dependent dimensions).");
 
         /**
          * Parameter that specifies the random seed.
          */
-
         public static final OptionID SEED_ID = new OptionID("McdeMwp.seed", "The random seed.");
 
         /**
          * Holds the value of {@link #M_ID}.
          */
-
         protected int m = 50;
 
         /**
          * Holds the value of {@link #ALPHA_ID}.
          */
-
         protected double alpha = 0.5;
 
         /**
          * Holds the value of {@link #BETA_ID}.
          */
-
         protected double beta = 0.5;
 
         /**
          * Random generator.
          */
-
         protected RandomFactory rnd;
 
         @Override
